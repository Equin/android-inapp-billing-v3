--- conflicted
+++ resolved
@@ -189,12 +189,19 @@
 	}
 
 	public boolean purchase(Activity activity, String productId) {
-<<<<<<< HEAD
-		return purchase(activity, null, productId, Constants.PRODUCT_TYPE_MANAGED);
+		return purchase(activity, productId, Constants.PRODUCT_TYPE_MANAGED, null);
 	}
 
 	public boolean subscribe(Activity activity, String productId) {
-		return purchase(activity, null, productId, Constants.PRODUCT_TYPE_SUBSCRIPTION);
+		return purchase(activity, productId, Constants.PRODUCT_TYPE_SUBSCRIPTION, null);
+	}
+
+	public boolean purchase(Activity activity, String productId, String developerPayload) {
+		return purchase(activity, productId, Constants.PRODUCT_TYPE_MANAGED, developerPayload);
+	}
+
+	public boolean subscribe(Activity activity, String productId, String developerPayload) {
+		return purchase(activity, productId, Constants.PRODUCT_TYPE_SUBSCRIPTION, developerPayload);
 	}
 
 	public boolean isSubscriptionUpdateSupported() {
@@ -241,28 +248,16 @@
 	public boolean updateSubscription(Activity activity, List<String> oldProductIds, String productId) {
 		if (oldProductIds != null && !isSubscriptionUpdateSupported())
 			return false;
-		return purchase(activity, oldProductIds, productId, Constants.PRODUCT_TYPE_SUBSCRIPTION);
-	}
-
-	private boolean purchase(Activity activity, List<String> oldProductIds, String productId, String purchaseType) {
-=======
-		return purchase(activity, productId, Constants.PRODUCT_TYPE_MANAGED, null);
-	}
-
-	public boolean subscribe(Activity activity, String productId) {
-		return purchase(activity, productId, Constants.PRODUCT_TYPE_SUBSCRIPTION, null);
-	}
-
-	public boolean purchase(Activity activity, String productId, String developerPayload) {
-		return purchase(activity, productId, Constants.PRODUCT_TYPE_MANAGED, developerPayload);
-	}
-
-	public boolean subscribe(Activity activity, String productId, String developerPayload) {
-		return purchase(activity, productId, Constants.PRODUCT_TYPE_SUBSCRIPTION, developerPayload);
-	}
-
-	private boolean purchase(Activity activity, String productId, String purchaseType, String developerPayload) {
->>>>>>> a5dc0a39
+		return purchase(activity, oldProductIds, productId, Constants.PRODUCT_TYPE_SUBSCRIPTION, null);
+	}
+
+    private boolean purchase(Activity activity, String productId, String purchaseType,
+                             String developerPayload) {
+        return purchase(activity, null, productId, purchaseType, developerPayload);
+    }
+
+	private boolean purchase(Activity activity, List<String> oldProductIds, String productId,
+							 String purchaseType, String developerPayload) {
 		if (!isInitialized() || TextUtils.isEmpty(productId) || TextUtils.isEmpty(purchaseType))
 			return false;
 		try {
